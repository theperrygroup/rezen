name: Release

on:
  push:
    tags:
<<<<<<< HEAD
      - 'v*'
  workflow_dispatch:
    inputs:
      version:
        description: 'Version to release (e.g., 1.0.0)'
        required: true
        type: string
=======
      - 'v*'  # Triggers on version tags like v1.0.0, v1.2.3
  workflow_dispatch:
    inputs:
      version:
        description: 'Version to release (e.g., 1.2.3)'
        required: true
        type: string
      prerelease:
        description: 'Mark as prerelease'
        required: false
        type: boolean
        default: false
>>>>>>> 07cf8f05

permissions:
  contents: write
  id-token: write

env:
  PYTHON_VERSION: "3.11"

jobs:
  # Version validation and bump (for manual releases)
  version-bump:
    name: Version Bump
    if: github.event_name == 'workflow_dispatch'
    runs-on: ubuntu-latest
    outputs:
      version: ${{ steps.version.outputs.version }}
      tag: ${{ steps.version.outputs.tag }}
    steps:
      - uses: actions/checkout@v4
        with:
          token: ${{ secrets.GITHUB_TOKEN }}
          fetch-depth: 0

      - name: Setup Python
        uses: actions/setup-python@v5
        with:
          python-version: ${{ env.PYTHON_VERSION }}

      - name: Configure Git
        run: |
          git config --global user.name "github-actions[bot]"
          git config --global user.email "github-actions[bot]@users.noreply.github.com"

      - name: Validate and bump version
        id: version
        run: |
          VERSION="${{ github.event.inputs.version }}"
          TAG="v${VERSION}"
          
          echo "Requested version: $VERSION"
          echo "Tag: $TAG"
          
          # Validate semantic version format
          if ! echo "$VERSION" | grep -E '^[0-9]+\.[0-9]+\.[0-9]+$' > /dev/null; then
            echo "❌ Invalid version format. Use semantic versioning (e.g., 1.2.3)"
            exit 1
          fi
          
          # Check if tag already exists
          if git tag -l | grep -q "^$TAG$"; then
            echo "❌ Tag $TAG already exists"
            exit 1
          fi
          
          # Get current version from pyproject.toml
          CURRENT_VERSION=$(grep -E '^version = ' pyproject.toml | sed 's/version = "\(.*\)"/\1/')
          echo "Current version: $CURRENT_VERSION"
          
          # Update pyproject.toml
          sed -i.bak "s/version = \"$CURRENT_VERSION\"/version = \"$VERSION\"/" pyproject.toml
          
          # Update __init__.py
          sed -i.bak "s/__version__ = \"$CURRENT_VERSION\"/__version__ = \"$VERSION\"/" rezen/__init__.py
          
          # Verify changes
          NEW_PYPROJECT_VERSION=$(grep -E '^version = ' pyproject.toml | sed 's/version = "\(.*\)"/\1/')
          NEW_INIT_VERSION=$(grep -E '^__version__ = ' rezen/__init__.py | sed 's/__version__ = "\(.*\)"/\1/')
          
          if [ "$NEW_PYPROJECT_VERSION" != "$VERSION" ] || [ "$NEW_INIT_VERSION" != "$VERSION" ]; then
            echo "❌ Version update failed"
            echo "pyproject.toml: $NEW_PYPROJECT_VERSION"
            echo "__init__.py: $NEW_INIT_VERSION"
            exit 1
          fi
          
          echo "✅ Updated versions successfully"
          echo "version=$VERSION" >> $GITHUB_OUTPUT
          echo "tag=$TAG" >> $GITHUB_OUTPUT

      - name: Commit and tag
        run: |
          VERSION="${{ steps.version.outputs.version }}"
          TAG="${{ steps.version.outputs.tag }}"
          
          # Stage and commit changes
          git add pyproject.toml rezen/__init__.py
          git commit -m "Bump version to $VERSION"
          
          # Create tag
          git tag -a "$TAG" -m "Release $TAG"
          
          # Push changes and tag
          git push origin main
          git push origin "$TAG"
          
          echo "✅ Created and pushed tag: $TAG"

  test:
    name: Test Suite
    runs-on: ubuntu-latest
    needs: version-bump
    if: always() && (needs.version-bump.result == 'success' || needs.version-bump.result == 'skipped')
    strategy:
      matrix:
        python-version: ["3.8", "3.9", "3.10", "3.11", "3.12"]

    steps:
    - uses: actions/checkout@v4
<<<<<<< HEAD
=======
      with:
        ref: ${{ needs.version-bump.outputs.tag || github.ref }}

>>>>>>> 07cf8f05
    - name: Set up Python ${{ matrix.python-version }}
      uses: actions/setup-python@v5
      with:
        python-version: ${{ matrix.python-version }}
        cache: 'pip'
    
    - name: Install dependencies
      run: |
        python -m pip install --upgrade pip
        pip install -e .[dev]
    
    - name: Run tests
      run: |
        pytest tests/ --cov=rezen --cov-report=xml

  build:
<<<<<<< HEAD
    needs: test
    runs-on: ubuntu-latest
    steps:
    - uses: actions/checkout@v4
      with:
        fetch-depth: 0
    
    - name: Set up Python
      uses: actions/setup-python@v5
      with:
        python-version: "3.12"
        cache: 'pip'
    
=======
    name: Build Package
    runs-on: ubuntu-latest
    needs: [version-bump, test]
    if: always() && (needs.version-bump.result == 'success' || needs.version-bump.result == 'skipped') && needs.test.result == 'success'
    steps:
    - uses: actions/checkout@v4
      with:
        fetch-depth: 0  # Full history for proper versioning
        ref: ${{ needs.version-bump.outputs.tag || github.ref }}

    - name: Set up Python
      uses: actions/setup-python@v5
      with:
        python-version: ${{ env.PYTHON_VERSION }}

>>>>>>> 07cf8f05
    - name: Install build dependencies
      run: |
        python -m pip install --upgrade pip
        pip install build twine
<<<<<<< HEAD
    
=======

    - name: Verify version consistency
      run: |
        # Extract version from tag (remove 'v' prefix)
        if [ "${{ github.event_name }}" = "workflow_dispatch" ]; then
          TAG_VERSION="${{ needs.version-bump.outputs.version }}"
        else
          TAG_VERSION=${GITHUB_REF#refs/tags/v}
        fi
        echo "Tag version: $TAG_VERSION"

        # Extract version from pyproject.toml
        PYPROJECT_VERSION=$(grep -E '^version = ' pyproject.toml | sed 's/version = "\(.*\)"/\1/')
        echo "pyproject.toml version: $PYPROJECT_VERSION"

        # Extract version from __init__.py
        INIT_VERSION=$(grep -E '^__version__ = ' rezen/__init__.py | sed 's/__version__ = "\(.*\)"/\1/')
        echo "__init__.py version: $INIT_VERSION"

        # Check if all versions match
        if [ "$TAG_VERSION" != "$PYPROJECT_VERSION" ] || [ "$TAG_VERSION" != "$INIT_VERSION" ]; then
          echo "Version mismatch detected!"
          echo "Tag: $TAG_VERSION"
          echo "pyproject.toml: $PYPROJECT_VERSION"
          echo "__init__.py: $INIT_VERSION"
          exit 1
        fi

        echo "All versions match: $TAG_VERSION"

>>>>>>> 07cf8f05
    - name: Build package
      run: python -m build
    
    - name: Check package
      run: twine check dist/*
    
    - name: Upload build artifacts
      uses: actions/upload-artifact@v4
      with:
        name: dist
        path: dist/
        retention-days: 30

<<<<<<< HEAD
  release:
    needs: [test, build]
=======
  publish-pypi:
    name: Publish to PyPI
>>>>>>> 07cf8f05
    runs-on: ubuntu-latest
    if: startsWith(github.ref, 'refs/tags/')
    
    steps:
    - uses: actions/checkout@v4
      with:
        fetch-depth: 0
    
    - name: Download build artifacts
      uses: actions/download-artifact@v4
      with:
        name: dist
        path: dist/
    
    - name: Create GitHub Release
      uses: softprops/action-gh-release@v2
      with:
        files: dist/*
        generate_release_notes: true
        draft: false
        prerelease: false
      env:
        GITHUB_TOKEN: ${{ secrets.GITHUB_TOKEN }}

<<<<<<< HEAD
  publish:
    needs: [test, build]
    runs-on: ubuntu-latest
    if: startsWith(github.ref, 'refs/tags/')
    environment:
      name: pypi
      url: https://pypi.org/p/rezen
    
    steps:
=======
  create-github-release:
    name: Create GitHub Release
    runs-on: ubuntu-latest
    needs: [version-bump, build, publish-pypi]
    if: always() && needs.build.result == 'success' && needs.publish-pypi.result == 'success'

    steps:
    - uses: actions/checkout@v4
      with:
        fetch-depth: 0
        ref: ${{ needs.version-bump.outputs.tag || github.ref }}

>>>>>>> 07cf8f05
    - name: Download build artifacts
      uses: actions/download-artifact@v4
      with:
        name: dist
        path: dist/
<<<<<<< HEAD
    
    - name: Publish to PyPI
      uses: pypa/gh-action-pypi-publish@release/v1
      with:
        attestations: true
=======

    - name: Generate changelog and release info
      id: changelog
      run: |
        # Extract version from tag or input
        if [ "${{ github.event_name }}" = "workflow_dispatch" ]; then
          VERSION="${{ needs.version-bump.outputs.version }}"
          TAG="v$VERSION"
        else
          VERSION=${GITHUB_REF#refs/tags/v}
          TAG=${GITHUB_REF#refs/tags/}
        fi
        
        echo "VERSION=$VERSION" >> $GITHUB_OUTPUT
        echo "TAG=$TAG" >> $GITHUB_OUTPUT

        # Generate changelog
        echo "## 🚀 ReZEN Python Client $TAG" > CHANGELOG.md
        echo "" >> CHANGELOG.md
        echo "### 📦 Package Information" >> CHANGELOG.md
        echo "- **Version**: $VERSION" >> CHANGELOG.md
        echo "- **Python Support**: 3.8 - 3.12" >> CHANGELOG.md
        echo "- **PyPI Package**: [rezen $VERSION](https://pypi.org/project/rezen/$VERSION/)" >> CHANGELOG.md
        echo "- **Documentation**: [GitHub Pages](https://theperrygroup.github.io/rezen/)" >> CHANGELOG.md
        echo "" >> CHANGELOG.md

        # Get commits since last tag
        LAST_TAG=$(git describe --tags --abbrev=0 HEAD^ 2>/dev/null || echo "")
        if [ -n "$LAST_TAG" ]; then
          echo "### 🔄 Changes since $LAST_TAG:" >> CHANGELOG.md
          echo "" >> CHANGELOG.md
          
          # Group commits by type
          git log --pretty=format:"%s" $LAST_TAG..HEAD | while read -r commit; do
            case "$commit" in
              feat*|feature*) echo "- ✨ $commit" ;;
              fix*) echo "- 🐛 $commit" ;;
              docs*) echo "- 📚 $commit" ;;
              test*) echo "- 🧪 $commit" ;;
              ci*|workflow*) echo "- 🔧 $commit" ;;
              refactor*) echo "- ♻️ $commit" ;;
              perf*) echo "- ⚡ $commit" ;;
              *) echo "- 🔄 $commit" ;;
            esac
          done >> CHANGELOG.md
        else
          echo "### 🎉 Initial Release" >> CHANGELOG.md
          echo "- First stable release of ReZEN Python client" >> CHANGELOG.md
        fi
        
        echo "" >> CHANGELOG.md
        echo "### 🛠️ Installation" >> CHANGELOG.md
        echo "\`\`\`bash" >> CHANGELOG.md
        echo "pip install rezen==$VERSION" >> CHANGELOG.md
        echo "\`\`\`" >> CHANGELOG.md

    - name: Create GitHub Release
      uses: softprops/action-gh-release@v1
      with:
        name: ReZEN ${{ steps.changelog.outputs.TAG }}
        tag_name: ${{ steps.changelog.outputs.TAG }}
        body_path: CHANGELOG.md
        files: |
          dist/*.tar.gz
          dist/*.whl
        draft: false
        prerelease: ${{ github.event.inputs.prerelease == 'true' || contains(steps.changelog.outputs.VERSION, '-') }}
        generate_release_notes: true  # Auto-generate additional release notes
      env:
        GITHUB_TOKEN: ${{ secrets.GITHUB_TOKEN }}
>>>>>>> 07cf8f05

  post-release:
    name: Post-Release Notifications
    runs-on: ubuntu-latest
<<<<<<< HEAD
    needs: [publish, release]
    if: always()  # Run even if previous jobs fail
=======
    needs: [version-bump, publish-pypi, create-github-release]
    if: always()
>>>>>>> 07cf8f05

    steps:
    - name: Notify on success
      if: needs.publish.result == 'success' && needs.release.result == 'success'
      run: |
        if [ "${{ github.event_name }}" = "workflow_dispatch" ]; then
          VERSION="${{ needs.version-bump.outputs.version }}"
        else
          VERSION=${GITHUB_REF#refs/tags/v}
        fi
        
        echo "🎉 Successfully released ReZEN v$VERSION!"
        echo "✅ Published to PyPI"
        echo "✅ Created GitHub release"
        echo "✅ Documentation updated"
        echo "📦 Package available at: https://pypi.org/project/rezen/"
        echo "📚 Docs available at: https://theperrygroup.github.io/rezen/"

    - name: Notify on failure
      if: needs.publish.result == 'failure' || needs.release.result == 'failure'
      run: |
<<<<<<< HEAD
        echo "❌ Release failed for ReZEN ${GITHUB_REF#refs/tags/}"
        echo "PyPI publish: ${{ needs.publish.result }}"
        echo "GitHub release: ${{ needs.release.result }}"
=======
        if [ "${{ github.event_name }}" = "workflow_dispatch" ]; then
          VERSION="${{ needs.version-bump.outputs.version }}"
        else
          VERSION=${GITHUB_REF#refs/tags/v}
        fi
        
        echo "❌ Release failed for ReZEN v$VERSION"
        echo "PyPI publish: ${{ needs.publish-pypi.result }}"
        echo "GitHub release: ${{ needs.create-github-release.result }}"
>>>>>>> 07cf8f05
        exit 1<|MERGE_RESOLUTION|>--- conflicted
+++ resolved
@@ -3,15 +3,6 @@
 on:
   push:
     tags:
-<<<<<<< HEAD
-      - 'v*'
-  workflow_dispatch:
-    inputs:
-      version:
-        description: 'Version to release (e.g., 1.0.0)'
-        required: true
-        type: string
-=======
       - 'v*'  # Triggers on version tags like v1.0.0, v1.2.3
   workflow_dispatch:
     inputs:
@@ -24,11 +15,9 @@
         required: false
         type: boolean
         default: false
->>>>>>> 07cf8f05
 
 permissions:
-  contents: write
-  id-token: write
+  contents: write  # Required for creating releases
 
 env:
   PYTHON_VERSION: "3.11"
@@ -133,66 +122,45 @@
 
     steps:
     - uses: actions/checkout@v4
-<<<<<<< HEAD
-=======
       with:
         ref: ${{ needs.version-bump.outputs.tag || github.ref }}
 
->>>>>>> 07cf8f05
     - name: Set up Python ${{ matrix.python-version }}
       uses: actions/setup-python@v5
       with:
         python-version: ${{ matrix.python-version }}
-        cache: 'pip'
-    
+
     - name: Install dependencies
       run: |
         python -m pip install --upgrade pip
-        pip install -e .[dev]
-    
-    - name: Run tests
-      run: |
-        pytest tests/ --cov=rezen --cov-report=xml
+        pip install -e ".[dev]"
+
+    - name: Test with pytest
+      env:
+        REZEN_API_KEY: ${{ secrets.REZEN_API_KEY }}
+      run: |
+        pytest --cov=rezen --cov-report=term-missing
 
   build:
-<<<<<<< HEAD
-    needs: test
-    runs-on: ubuntu-latest
+    name: Build Package
+    runs-on: ubuntu-latest
+    needs: [version-bump, test]
+    if: always() && (needs.version-bump.result == 'success' || needs.version-bump.result == 'skipped') && needs.test.result == 'success'
     steps:
     - uses: actions/checkout@v4
       with:
-        fetch-depth: 0
-    
+        fetch-depth: 0  # Full history for proper versioning
+        ref: ${{ needs.version-bump.outputs.tag || github.ref }}
+
     - name: Set up Python
       uses: actions/setup-python@v5
       with:
-        python-version: "3.12"
-        cache: 'pip'
-    
-=======
-    name: Build Package
-    runs-on: ubuntu-latest
-    needs: [version-bump, test]
-    if: always() && (needs.version-bump.result == 'success' || needs.version-bump.result == 'skipped') && needs.test.result == 'success'
-    steps:
-    - uses: actions/checkout@v4
-      with:
-        fetch-depth: 0  # Full history for proper versioning
-        ref: ${{ needs.version-bump.outputs.tag || github.ref }}
-
-    - name: Set up Python
-      uses: actions/setup-python@v5
-      with:
         python-version: ${{ env.PYTHON_VERSION }}
 
->>>>>>> 07cf8f05
     - name: Install build dependencies
       run: |
         python -m pip install --upgrade pip
         pip install build twine
-<<<<<<< HEAD
-    
-=======
 
     - name: Verify version consistency
       run: |
@@ -223,13 +191,12 @@
 
         echo "All versions match: $TAG_VERSION"
 
->>>>>>> 07cf8f05
     - name: Build package
       run: python -m build
-    
+
     - name: Check package
       run: twine check dist/*
-    
+
     - name: Upload build artifacts
       uses: actions/upload-artifact@v4
       with:
@@ -237,48 +204,26 @@
         path: dist/
         retention-days: 30
 
-<<<<<<< HEAD
-  release:
-    needs: [test, build]
-=======
   publish-pypi:
     name: Publish to PyPI
->>>>>>> 07cf8f05
-    runs-on: ubuntu-latest
-    if: startsWith(github.ref, 'refs/tags/')
-    
-    steps:
-    - uses: actions/checkout@v4
-      with:
-        fetch-depth: 0
-    
+    runs-on: ubuntu-latest
+    needs: build
+    environment: release  # Use environment for additional protection
+
+    steps:
     - name: Download build artifacts
       uses: actions/download-artifact@v4
       with:
         name: dist
         path: dist/
-    
-    - name: Create GitHub Release
-      uses: softprops/action-gh-release@v2
-      with:
-        files: dist/*
-        generate_release_notes: true
-        draft: false
-        prerelease: false
-      env:
-        GITHUB_TOKEN: ${{ secrets.GITHUB_TOKEN }}
-
-<<<<<<< HEAD
-  publish:
-    needs: [test, build]
-    runs-on: ubuntu-latest
-    if: startsWith(github.ref, 'refs/tags/')
-    environment:
-      name: pypi
-      url: https://pypi.org/p/rezen
-    
-    steps:
-=======
+
+    - name: Publish to PyPI
+      uses: pypa/gh-action-pypi-publish@release/v1
+      with:
+        password: ${{ secrets.PYPI_API_TOKEN }}
+        # Uncomment the next line to publish to Test PyPI first
+        # repository-url: https://test.pypi.org/legacy/
+
   create-github-release:
     name: Create GitHub Release
     runs-on: ubuntu-latest
@@ -291,19 +236,11 @@
         fetch-depth: 0
         ref: ${{ needs.version-bump.outputs.tag || github.ref }}
 
->>>>>>> 07cf8f05
     - name: Download build artifacts
       uses: actions/download-artifact@v4
       with:
         name: dist
         path: dist/
-<<<<<<< HEAD
-    
-    - name: Publish to PyPI
-      uses: pypa/gh-action-pypi-publish@release/v1
-      with:
-        attestations: true
-=======
 
     - name: Generate changelog and release info
       id: changelog
@@ -374,22 +311,16 @@
         generate_release_notes: true  # Auto-generate additional release notes
       env:
         GITHUB_TOKEN: ${{ secrets.GITHUB_TOKEN }}
->>>>>>> 07cf8f05
 
   post-release:
     name: Post-Release Notifications
     runs-on: ubuntu-latest
-<<<<<<< HEAD
-    needs: [publish, release]
-    if: always()  # Run even if previous jobs fail
-=======
     needs: [version-bump, publish-pypi, create-github-release]
     if: always()
->>>>>>> 07cf8f05
 
     steps:
     - name: Notify on success
-      if: needs.publish.result == 'success' && needs.release.result == 'success'
+      if: needs.publish-pypi.result == 'success' && needs.create-github-release.result == 'success'
       run: |
         if [ "${{ github.event_name }}" = "workflow_dispatch" ]; then
           VERSION="${{ needs.version-bump.outputs.version }}"
@@ -405,13 +336,8 @@
         echo "📚 Docs available at: https://theperrygroup.github.io/rezen/"
 
     - name: Notify on failure
-      if: needs.publish.result == 'failure' || needs.release.result == 'failure'
-      run: |
-<<<<<<< HEAD
-        echo "❌ Release failed for ReZEN ${GITHUB_REF#refs/tags/}"
-        echo "PyPI publish: ${{ needs.publish.result }}"
-        echo "GitHub release: ${{ needs.release.result }}"
-=======
+      if: needs.publish-pypi.result == 'failure' || needs.create-github-release.result == 'failure'
+      run: |
         if [ "${{ github.event_name }}" = "workflow_dispatch" ]; then
           VERSION="${{ needs.version-bump.outputs.version }}"
         else
@@ -421,5 +347,4 @@
         echo "❌ Release failed for ReZEN v$VERSION"
         echo "PyPI publish: ${{ needs.publish-pypi.result }}"
         echo "GitHub release: ${{ needs.create-github-release.result }}"
->>>>>>> 07cf8f05
         exit 1